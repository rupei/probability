--- conflicted
+++ resolved
@@ -772,12 +772,8 @@
         current_state=x0,
         kernel=transformed_kernel,
         num_burnin_steps=500,
-<<<<<<< HEAD
         trace_fn=None,
-        parallel_iterations=1)
-=======
         seed=stream())
->>>>>>> 6ab691ac
     actual_means = [tf.reduce_mean(s, axis=(0, 1)) for s in samples]
     actual_vars = [tf.math.reduce_variance(s, axis=(0, 1)) for s in samples]
     expected_means = [dist_x.mean(), dist_y.mean()]
